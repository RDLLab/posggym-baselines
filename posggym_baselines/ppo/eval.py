"""Functions for PPO population evaluation."""

import math
import time
from itertools import product
from multiprocessing.queues import Empty
from typing import TYPE_CHECKING, Callable, Dict, List, Tuple, Union

import matplotlib.pyplot as plt
import numpy as np
import torch
import torch.multiprocessing as mp
from copy import deepcopy
from posggym_baselines.ppo.network import PPOModel


if TYPE_CHECKING:
    from posggym_baselines.ppo.config import PPOConfig


# Define a type for the evaluation function.
# Arguments:
# - list of policy dictionaries (one list per agent in the environment)
# - config and returns a
# Returns:
# - dictionary mapping from eval metric key to the value. The value can be a NxM
#     matrix, a scalar, or matplotlib Figure
EvalFn = Callable[
    [Dict[str, PPOModel], "PPOConfig"],
    Dict[str, Union[np.ndarray, float, plt.Figure]],
]

# actions, rewards, done, obs
Transition = Tuple[np.ndarray, np.ndarray, np.ndarray, np.ndarray]


def run_eval_worker(
    config: "PPOConfig",
    recv_queue: mp.Queue,
    send_queue: mp.Queue,
    terminate_event: mp.Event,
):
    """Worker function for running evaluations.

    Arguments
    ---------
    config: BaseConfig
        The configuration for this rollout worker.
    recv_queue: mp.Queue
        The queue from which to receive the policy weights, etc from the learner.
    send_queue: mp.Queue
        The queue to which to send the collected trajectories to the learner.
    terminate_event: mp.Event
        The event which signals the rollout worker to terminate.

    """
    print(f"eval: Started, Device={config.eval_device}")

    # Limit worker to using a single CPU thread.
    # This prevents each worker from using all available cores, which can
    # lead to each worker being slower due to contention with rollout workers
    torch.set_num_threads(1)

    # policy setup
    policies = config.load_policies(device=config.eval_device)

    print("eval: Starting evaluation loop.")
    while not terminate_event.is_set():
        # wait for latest weights from learner
        policy_weights = {}
        global_step = None
        while not terminate_event.is_set():
            try:
                (policy_weights, global_step) = recv_queue.get(timeout=1)
                break
            except Empty:
                pass

        if terminate_event.is_set():
            break

        eval_start_time = time.time()
        assert len(policy_weights) == len(policies)
        for policy_id, policy in policies.items():
            policy.load_state_dict(policy_weights[policy_id])

        # delete reference to learner weights to free any shared CUDA memory reference
        del policy_weights

        # run evaluation
        print(f"eval: running evaluation for {global_step=}.")
        all_metrics = {}
        for eval_fn in config.eval_fns:
            metrics = eval_fn(policies, config)
            all_metrics.update(metrics)

        eval_time = time.time() - eval_start_time
        print(f"eval: evaluation for {global_step=} finished, {eval_time:.2f} s.")
        # send results back to learner
        send_queue.put(
            {"metrics": all_metrics, "global_step": global_step, "eval_time": eval_time}
        )

    print("eval: Terminated.")


def run_pairwise_evaluation(
    policies: List[Dict[str, PPOModel]], config: "PPOConfig"
) -> Dict[str, np.ndarray]:
    """Run pairwise evaluation of policy population.

    Note, this function is only defined for environments with two agents.

    pop_size1 = len(policies[0])
    pop_size2 = len(policies[1])

    Arguments
    ---------
    policies:
        A list of dicts containing the policies to evaluate. List length must equal the
        number of agents in the environment. Each dict should map from "policy_id" to
        a PPOModel.
    config:
        The PPO configuration.

    Returns
    -------
    metrics:
        A dictionary mapping from pairwise return type name to the pairwise return
        matrix. Contains entries for the average returns, average discounted returns,
        as well as their standard deviations.
    """
    assert len(policies) == 2
    assert config.num_agents == 2
    num_envs, num_agents = config.num_eval_envs, config.num_agents
    device = config.eval_device

    eval_episodes_per_env = math.ceil(config.eval_episodes / num_envs)
    print(f"eval: Running pairwise evaluation {num_envs=} {eval_episodes_per_env=}")

    policy_ids1 = list(policies[0])
    policy_ids2 = list(policies[1])

    pairwise_returns1 = np.zeros((2, len(policy_ids1), len(policy_ids2)))
    pairwise_disc_returns1 = np.zeros((2, len(policy_ids1), len(policy_ids2)))
    pairwise_returns2 = np.zeros((2, len(policy_ids2), len(policy_ids1)))
    pairwise_disc_returns2 = np.zeros((2, len(policy_ids2), len(policy_ids1)))

    for (policy_idx1, policy_id1), (policy_idx2, policy_id2) in product(
        enumerate(policy_ids1), enumerate(policy_ids2)
    ):
        print(f"- Running evaluation for {policy_id1} vs {policy_id2}")
        policy1 = policies[0][policy_id1]
        policy2 = policies[1][policy_id2]

        env = config.load_vec_env(num_envs=num_envs)
        next_obs = (
            torch.tensor(env.reset()[0])
            .float()
            .to(device)
            .reshape(num_envs, num_agents, -1)
        )
        next_action = torch.zeros((num_envs, num_agents)).long().to(device)
        next_done = torch.zeros((num_envs, num_agents)).to(device)
        next_lstm_state = (
            torch.zeros(
                (config.lstm_num_layers, num_envs, num_agents, config.lstm_size)
            ).to(device),
            torch.zeros(
                (config.lstm_num_layers, num_envs, num_agents, config.lstm_size)
            ).to(device),
        )

        # Initialize objects to track returns.
        num_dones = np.zeros((num_envs, 1))
        per_env_return = np.zeros((num_envs, num_agents))
        per_env_disc_return = np.zeros((num_envs, num_agents))

        timesteps = np.zeros((num_envs, 1))
        ep_returns = []
        ep_disc_returns = []

        while any(k < eval_episodes_per_env for k in num_dones):
            with torch.no_grad():
                for i, policy in enumerate([policy1, policy2]):
                    obs_i = next_obs[:, i, :]
                    done_i = next_done[:, i]
                    lstm_state_i = (
                        next_lstm_state[0][:, :, i, :],
                        next_lstm_state[1][:, :, i, :],
                    )
                    actions_i, _, _, lstm_state_i = policy.get_action(
                        obs_i, lstm_state_i, done_i
                    )

                    next_action[:, i] = actions_i
                    if lstm_state_i is not None:
                        next_lstm_state[0][:, :, i] = lstm_state_i[0]
                        next_lstm_state[1][:, :, i] = lstm_state_i[1]

            next_obs, rews, terms, truncs, dones, _ = env.step(
                next_action.reshape(-1).cpu().numpy()
            )
            agent_dones = terms | truncs

            next_obs = (
                torch.Tensor(next_obs)
                .reshape((num_envs, num_agents, -1))
                .float()
                .to(device)
            )
            next_done = (
                torch.Tensor(agent_dones).reshape((num_envs, num_agents)).to(device)
            )

            rews = rews.reshape((num_envs, num_agents))

            # Log per thread returns
            per_env_disc_return += config.gamma**timesteps * rews
            per_env_return += rews
            timesteps = timesteps + 1

            for env_idx, env_done in enumerate(dones):
                if env_done:
                    timesteps[env_idx] = 0
                    num_dones[env_idx] += 1
                    ep_returns.append(per_env_return[env_idx].copy())
                    ep_disc_returns.append(per_env_disc_return[env_idx].copy())
                    per_env_return[env_idx] = 0
                    per_env_disc_return[env_idx] = 0

        mean_ep_returns = np.mean(ep_returns, axis=0)
        std_ep_returns = np.std(ep_returns, axis=0)
        pairwise_returns1[0, policy_idx1, policy_idx2] = mean_ep_returns[0]
        pairwise_returns2[0, policy_idx2, policy_idx1] = mean_ep_returns[1]
        pairwise_returns1[1, policy_idx1, policy_idx2] = std_ep_returns[0]
        pairwise_returns2[1, policy_idx2, policy_idx1] = std_ep_returns[1]

        mean_ep_disc_returns = np.mean(ep_disc_returns, axis=0)
        std_ep_disc_returns = np.std(ep_disc_returns, axis=0)
        pairwise_disc_returns1[0, policy_idx1, policy_idx2] = mean_ep_disc_returns[0]
        pairwise_disc_returns2[0, policy_idx2, policy_idx1] = mean_ep_disc_returns[1]
        pairwise_disc_returns1[1, policy_idx1, policy_idx2] = std_ep_disc_returns[0]
        pairwise_disc_returns2[1, policy_idx2, policy_idx1] = std_ep_disc_returns[1]
        env.close()

    print("\neval: pairwise evaluation finished.")
    print("policy_ids1", policy_ids1)
    print("policy_ids2", policy_ids2)
    print("pairwise_returns1", pairwise_returns1[0])

    return {
        "pairwise_returns1": pairwise_returns1[0],
        "pairwise_returns_std1": pairwise_returns1[1],
        "pairwise_disc_returns1": pairwise_disc_returns1[0],
        "pairwise_disc_returns_std1": pairwise_disc_returns1[1],
        "pairwise_returns2": pairwise_returns2[0],
        "pairwise_returns_std2": pairwise_returns2[1],
        "pairwise_disc_returns2": pairwise_disc_returns2[0],
        "pairwise_disc_returns_std2": pairwise_disc_returns2[1],
    }


def run_all_pairwise_evaluation(
    policies: Dict[str, PPOModel], config: "PPOConfig"
) -> Dict[str, np.ndarray]:
    """Run pairwise evaluation for all pairs in a policy population.

    Note, this is the same as run_pairwise_evaluation but follows EvalFn protocol.
    """
    return run_pairwise_evaluation([policies, policies], config)


def run_train_distribution_evaluation(
    policies: Dict[str, PPOModel], config: "PPOConfig"
) -> np.ndarray:
    """Run pairwise evaluation for training distribution pairs in policy population.

    Assumes env is symmetric.
    """
    policy_ids = list(policies)
    pw_returns = np.zeros((4, len(policies), len(policies)))
    for idx_i, policy_id in enumerate(policies):
        partner_dist = config.get_policy_partner_distribution(policy_id)
        results = run_pairwise_evaluation(
            [
                {policy_id: policies[policy_id]},
                {pi_id: policies[pi_id] for pi_id in partner_dist},
            ],
            config,
        )
        for idx, partner_id in enumerate(partner_dist):
            idx_j = policy_ids.index(partner_id)
            pw_returns[0, idx_i, idx_j] = results["pairwise_returns1"][0, idx]
            pw_returns[1, idx_i, idx_j] = results["pairwise_returns_std1"][0, idx]
            pw_returns[2, idx_i, idx_j] = results["pairwise_disc_returns1"][0, idx]
            pw_returns[3, idx_i, idx_j] = results["pairwise_disc_returns_std1"][0, idx]

    return pw_returns


def get_dynamics(env):
    body0, shape0 = env.unwrapped.model.world.entities["vehicle_0"]

    mass0 = body0.mass
    friction0 = shape0.friction
    elasticity0 = shape0.elasticity
    # succ0, succ1 = terms

    body1, shape1 = env.unwrapped.model.world.entities["vehicle_1"]

    mass1 = body1.mass
    friction1 = shape1.friction
    elasticity1 = shape1.elasticity

    return (mass0, friction0, elasticity0), (mass1, friction1, elasticity1)


def render_policies(
<<<<<<< HEAD
    policies: List[Dict[str, PPOModel]],
    num_episodes: int,
    env,
    config: "PPOConfig",
    render: bool = False,
) -> Dict[str, np.ndarray]:
=======
    policies: List[Dict[str, PPOModel]], num_episodes: int, env, config: "PPOConfig"
):
>>>>>>> a40e9021
    """Render pairwise episodes of policy population.

    Arguments
    ---------
    policies
        A list of dicts containing the policies to evaluate. List length must equal the
        number of agents in the environment. Each dict should map from "policy_id" to
        a PPOModel.
    config
        The PPO configuration.
    """
    # assert len(policies) == config.num_agents
    num_envs, num_agents = 1, config.num_agents
    device = config.eval_device
    mass_results = {}
    friction_results = {}
    elasticity_results = {}
    result = []
    print(policies)

    for num, policy_ids in enumerate(product(*policies)):
        # if num != 2:
        #     continue
        # if policy_ids[0] == policy_ids[1]:
        #     continue
        print(f"\nRendering policies: {policy_ids}")
        next_obs = (
            torch.tensor(env.reset()[0])
            .float()
            .to(device)
            .reshape(num_envs, num_agents, -1)
        )
        next_action = torch.zeros((num_envs, num_agents, 2)).long().to(device)
        next_done = torch.zeros((num_envs, num_agents)).to(device)
        next_lstm_state = (
            torch.zeros(
                (config.lstm_num_layers, num_envs, num_agents, config.lstm_size)
            ).to(device),
            torch.zeros(
                (config.lstm_num_layers, num_envs, num_agents, config.lstm_size)
            ).to(device),
        )

        num_dones = np.zeros((num_envs, 1))
        per_env_return = np.zeros((num_envs, num_agents))
        per_env_disc_return = np.zeros((num_envs, num_agents))

        timesteps = np.zeros((num_envs, 1))
        ep_returns = []
        ep_disc_returns = []
        data = None
        succ_count = 0
        unsucc_count = 0

        current_reward = []

        while num_dones.sum() < num_episodes:
            if render:
                env.render()
            if data is None:
                data = deepcopy(get_dynamics(env.envs[0]))

            with torch.no_grad():
                for i, policy_id in enumerate(policy_ids):
                    policy = policies[i][policy_id]
                    obs_i = next_obs[:, i, :]
                    done_i = next_done[:, i]
                    lstm_state_i = (
                        next_lstm_state[0][:, :, i, :],
                        next_lstm_state[1][:, :, i, :],
                    )
                    actions_i, _, _, lstm_state_i = policy.get_action(
                        obs_i, lstm_state_i, done_i
                    )

                    next_action[:, i, :] = actions_i
                    if lstm_state_i is not None:
                        next_lstm_state[0][:, :, i] = lstm_state_i[0]
                        next_lstm_state[1][:, :, i] = lstm_state_i[1]

            next_obs, rews, terms, truncs, dones, _ = env.step(
                next_action.cpu().numpy()
            )
            agents_done = terms | truncs
            next_obs = (
                torch.Tensor(next_obs)
                .reshape((num_envs, num_agents, -1))
                .float()
                .to(device)
            )
            next_done = (
                torch.Tensor(agents_done).reshape((num_envs, num_agents)).to(device)
            )

            rews = rews.reshape((num_envs, num_agents))
            current_reward.append(rews)

            per_env_disc_return += config.gamma**timesteps * rews
            per_env_return += rews
            timesteps = timesteps + 1

            # print(timesteps)

            for env_idx, flag in enumerate(dones):
                # If an episode in one of the environments ends

                if flag:
                    (mass0, friction0, elasticity0), (
                        mass1,
                        friction1,
                        elasticity1,
                    ) = data
                    # env.
                    # succ0, succ1 = terms

                    succ0 = np.array(current_reward).squeeze()[:, 0].max() >= 1
                    succ1 = np.array(current_reward).squeeze()[:, 1].max() >= 1

                    mass_results[mass0] = succ0
                    friction_results[friction0] = succ0
                    elasticity_results[elasticity0] = succ0

                    mass_results[mass1] = succ1
                    friction_results[friction1] = succ1
                    elasticity_results[elasticity1] = succ1

                    result.append(
                        (
                            (succ0, mass0, friction0, elasticity0),
                            (succ1, mass1, friction1, elasticity1),
                        )
                    )

                    if succ0:
                        succ_count += 1
                    else:
                        unsucc_count += 1

                    if succ1:
                        succ_count += 1
                    else:
                        unsucc_count += 1

                    data = deepcopy(get_dynamics(env.envs[env_idx]))
                    # print(data)

                    timesteps[env_idx] = 0
                    num_dones[env_idx] += 1
                    print(num_dones.sum())
                    ep_returns.append(per_env_return[env_idx].copy())
                    ep_disc_returns.append(per_env_disc_return[env_idx].copy())
                    per_env_return[env_idx] = 0
                    per_env_disc_return[env_idx] = 0
                    current_reward = []

        mean_ep_returns = np.mean(ep_returns, axis=0)
        std_ep_returns = np.std(ep_returns, axis=0)

        mean_ep_disc_returns = np.mean(ep_disc_returns, axis=0)
        std_ep_disc_returns = np.std(ep_disc_returns, axis=0)
        # env.close()

        print(f"policy_ids={policy_ids}")
        for i, policy_id in enumerate(policy_ids):
            print(
                f"  {policy_id} "
                f"- return = {mean_ep_returns[i]:.2f} +/-  {std_ep_returns[i]:.2f} "
                f"- disc. return = {mean_ep_disc_returns[i]:.2f} "
                f"+/- {std_ep_disc_returns[i]:.2f}"
                f" success = {succ_count / (succ_count + unsucc_count) * 100}"
            )
    return mass_results, friction_results, elasticity_results, result<|MERGE_RESOLUTION|>--- conflicted
+++ resolved
@@ -317,17 +317,12 @@
 
 
 def render_policies(
-<<<<<<< HEAD
     policies: List[Dict[str, PPOModel]],
     num_episodes: int,
     env,
     config: "PPOConfig",
     render: bool = False,
 ) -> Dict[str, np.ndarray]:
-=======
-    policies: List[Dict[str, PPOModel]], num_episodes: int, env, config: "PPOConfig"
-):
->>>>>>> a40e9021
     """Render pairwise episodes of policy population.
 
     Arguments
