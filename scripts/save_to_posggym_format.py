"""Script for converting a saved model to the format used by POSGGym."""

from __future__ import annotations

import argparse
import pickle
from pathlib import Path

import posggym.agents as pga
import torch


def format_checkpoint(checkpoint):
    weights = checkpoint["model"]
    config = checkpoint["config"]

    if "trunk_size" in config:
        config["trunk_sizes"] = config["trunk_size"]

    if "head_size" in config:
        config["head_sizes"] = config["head_size"]

    return pga.torch_policy.PPOTorchModelSaveFileFormat(
        weights=weights,
        trunk_sizes=config["trunk_sizes"],
        lstm_size=config["lstm_size"],
        lstm_layers=config["lstm_num_layers"],
        head_sizes=config["head_sizes"],
        activation="tanh",
        lstm_use_prev_action=config.get("lstm_use_prev_action", False),
        lstm_use_prev_reward=config.get("lstm_use_prev_reward", False),
    )


def format_checkpoint_dir(checkpoint_dir: Path, output_dir: Path | None = None):
    """Converts a directory of saved models to the POSGGym format."""
    if output_dir is None:
        output_dir = checkpoint_dir

    checkpoint_files = list(checkpoint_dir.glob("checkpoint*.pt"))
    if len(checkpoint_files) == 0:
        raise ValueError(f"No checkpoint files found in {checkpoint_dir}")

    # Sort by checkpoint number, and get latest one
    checkpoint_files = sorted(checkpoint_files, key=lambda x: x.name)
    checkpoint_num = int(checkpoint_files[-1].name.split("_")[1])

    policy_checkpoint_files = {}
    for f in checkpoint_files:
        tokens = f.name.split("_")
        if tokens[1] != str(checkpoint_num):
            continue
        policy_id = "_".join(tokens[2:-1] + tokens[-1].split(".")[:1])
        policy_checkpoint_files[policy_id] = f

    if not output_dir.exists():
        output_dir.mkdir(exist_ok=True, parents=True)

    assert output_dir.is_dir()
    for policy_id, checkpoint_file in policy_checkpoint_files.items():
        save_path = output_dir / f"{policy_id}.pkl"

        checkpoint = torch.load(checkpoint_file)
        formatted_checkpoint = format_checkpoint(checkpoint)
        with open(save_path, "wb") as f:
            pickle.dump(formatted_checkpoint._asdict(), f)

        print(f"{policy_id} done")

    print(f"All done - saved to {output_dir}")


if __name__ == "__main__":
    parser = argparse.ArgumentParser()
    parser.add_argument(
        "checkpoint_dir",
        type=str,
        help="Directory containing checkpoint files",
    )
    parser.add_argument(
        "--output_dir",
        type=str,
        default=None,
        help="Directory to save reformatted models too. Defaults to checkpoint_dir",
    )
    args = parser.parse_args()
<<<<<<< HEAD
    print(type(args.checkpoint_dir))
    format_checkpoint_dir(args.checkpoint_dir, args.output_dir)
=======
    format_checkpoint_dir(Path(args.checkpoint_dir), Path(args.output_dir))
>>>>>>> a40e9021
<|MERGE_RESOLUTION|>--- conflicted
+++ resolved
@@ -84,9 +84,4 @@
         help="Directory to save reformatted models too. Defaults to checkpoint_dir",
     )
     args = parser.parse_args()
-<<<<<<< HEAD
-    print(type(args.checkpoint_dir))
-    format_checkpoint_dir(args.checkpoint_dir, args.output_dir)
-=======
-    format_checkpoint_dir(Path(args.checkpoint_dir), Path(args.output_dir))
->>>>>>> a40e9021
+    format_checkpoint_dir(Path(args.checkpoint_dir), Path(args.output_dir))